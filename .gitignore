# Generated by Cargo
# will have compiled files and executables
debug/
target/

# Remove Cargo.lock from gitignore if creating an executable, leave it for libraries
# More information here https://doc.rust-lang.org/cargo/guide/cargo-toml-vs-cargo-lock.html
Cargo.lock

# These are backup files generated by rustfmt
**/*.rs.bk

# MSVC Windows builds of rustc generate these, which store debugging information
*.pdb

# RustRover
#  JetBrains specific template is maintained in a separate JetBrains.gitignore that can
#  be found at https://github.com/github/gitignore/blob/main/Global/JetBrains.gitignore
#  and can be added to the global gitignore or merged into this file.  For a more nuclear
#  option (not recommended) you can uncomment the following to ignore the entire idea folder.
#.idea/
.aider*

<<<<<<< HEAD
.vscode*
=======
# Python ignores
*.pyc
**/__pycache__/

**/.openapi-generator/
>>>>>>> 4c897d79
<|MERGE_RESOLUTION|>--- conflicted
+++ resolved
@@ -21,12 +21,8 @@
 #.idea/
 .aider*
 
-<<<<<<< HEAD
 .vscode*
-=======
+
 # Python ignores
 *.pyc
-**/__pycache__/
-
-**/.openapi-generator/
->>>>>>> 4c897d79
+**/__pycache__/