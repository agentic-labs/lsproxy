use crate::lsp::json_rpc::JsonRpc;
use crate::lsp::process::Process;
use crate::lsp::{ExpectedMessageKey, JsonRpcHandler, ProcessHandler};
use crate::utils::file_utils::{detect_language_string, search_directories};
use async_trait::async_trait;
use log::{debug, error, warn};
use lsp_types::{
    ClientCapabilities, DidOpenTextDocumentParams, DocumentSymbolClientCapabilities,
    GotoDefinitionParams, GotoDefinitionResponse, InitializeParams, InitializeResult, Location,
    PartialResultParams, Position, PublishDiagnosticsClientCapabilities, ReferenceContext,
    ReferenceParams, TagSupport, TextDocumentClientCapabilities, TextDocumentIdentifier,
    TextDocumentItem, TextDocumentPositionParams, Url, WorkDoneProgressParams, WorkspaceFolder,
};
use std::error::Error;
use std::path::{Path, PathBuf};

use crate::utils::workspace_documents::{
    DidOpenConfiguration, WorkspaceDocuments, WorkspaceDocumentsHandler, DEFAULT_EXCLUDE_PATTERNS,
};

use super::PendingRequests;

use std::sync::Arc;

#[async_trait]
pub trait LspClient: Send {
    async fn initialize(
        &mut self,
        root_path: String,
    ) -> Result<InitializeResult, Box<dyn Error + Send + Sync>> {
        debug!("Initializing LSP client with root path: {:?}", root_path);
        self.start_response_listener().await?;
        debug!("Response listener started");
        let params = self.get_initialize_params(root_path).await;
        debug!("Sending initialize request");
        let result = self
            .send_request("initialize", Some(serde_json::to_value(params)?))
            .await?;
        let init_result: InitializeResult = serde_json::from_value(result)?;
        debug!("Initialization successful: {:?}", init_result);
        self.send_initialized().await?;
        Ok(init_result)
    }

    fn get_capabilities(&mut self) -> ClientCapabilities {
        let mut capabilities = ClientCapabilities::default();
        capabilities.text_document = Some(TextDocumentClientCapabilities {
            document_symbol: Some(DocumentSymbolClientCapabilities {
                hierarchical_document_symbol_support: Some(true),
                ..Default::default()
            }),
            // Turn off diagnostics for performance, we don't use them at the moment
            publish_diagnostics: Some(PublishDiagnosticsClientCapabilities {
                related_information: Some(false),
                tag_support: Some(TagSupport { value_set: vec![] }),
                code_description_support: Some(false),
                data_support: Some(false),
                version_support: Some(false),
            }),
            ..Default::default()
        });

        capabilities.experimental = Some(serde_json::json!({
            "serverStatusNotification": true
        }));
        capabilities
    }

    async fn get_initialize_params(&mut self, root_path: String) -> InitializeParams {
        InitializeParams {
            capabilities: self.get_capabilities(),
            workspace_folders: Some(
                self.find_workspace_folders(root_path.clone())
                    .await
                    .unwrap(),
            ),
            root_uri: Some(Url::from_file_path(&root_path).unwrap()), // primarily for python
            ..Default::default()
        }
    }

    async fn send_request(
        &mut self,
        method: &str,
        params: Option<serde_json::Value>,
    ) -> Result<serde_json::Value, Box<dyn Error + Send + Sync>> {
        let (id, request) = self.get_json_rpc().create_request(method, params);

        let mut response_receiver = self.get_pending_requests().add_request(id).await?;

        let message = format!("Content-Length: {}\r\n\r\n{}", request.len(), request);
        self.get_process().send(&message).await?;

        let response = response_receiver
            .recv()
            .await
            .map_err(|e| format!("Failed to receive response: {}", e))?;

        if let Some(result) = response.result {
            Ok(result)
        } else if let Some(error) = response.error.clone() {
            error!("Recieved error: {:?}", response);
            if error.message.starts_with("KeyError") {
                return Ok(serde_json::Value::Array(vec![]));
            }
            Err(error.into())
        } else {
            Ok(serde_json::Value::Null)
        }
    }

    async fn start_response_listener(&mut self) -> Result<(), Box<dyn Error + Send + Sync>> {
        let stdout_rx = Arc::clone(&self.get_process().stdout_rx);
        let pending_requests = self.get_pending_requests().clone();
        let json_rpc = self.get_json_rpc().clone();

        tokio::spawn(async move {
            let mut receiver = stdout_rx.lock().await;
            while let Some(raw_response) = receiver.recv().await {
                match json_rpc.parse_message(&raw_response.to_string()) {
                    Ok(message) => {
                        if let Some(id) = message.id {
                            if let Some(sender) = pending_requests.remove_request(id).await {
                                if let Err(e) = sender.send(message) {
                                    error!("Failed to send response to waiting request: {}", e);
                                }
                            } else {
                                warn!("No pending request found for id {}", id);
                            }
<<<<<<< HEAD
                        } else if let Some(method) = &message.method {
                            // Handle notifications
                            let key = ExpectedMessageKey {
                                method: method.clone(),
                                message: message
                                    .params
                                    .as_ref()
                                    .and_then(|p| p.get("message"))
                                    .and_then(|m| m.as_str())
                                    .unwrap_or_default()
                                    .to_string(),
=======
                        } else if let Some(params) = message.params.clone() {
                            let message_key = ExpectedMessageKey {
                                method: message.method.clone().unwrap(),
                                params: params,
>>>>>>> 3b200f1e
                            };
                            if let Some(sender) = pending_requests.remove_notification(&key).await {
                                if let Err(e) = sender.send(message) {
                                    error!("Failed to send notification: {}", e);
                                }
                            }
                        }
                    }
                    Err(e) => error!("Failed to parse message: {:?}, raw: {:?}", e, raw_response),
                }
            }
            error!("Response listener channel closed");
        });

        Ok(())
    }

    async fn send_initialized(&mut self) -> Result<(), Box<dyn Error + Send + Sync>> {
        debug!("Sending 'initialized' notification");
        let notification = self
            .get_json_rpc()
            .create_notification("initialized", serde_json::json!({}));
        let message = format!(
            "Content-Length: {}\r\n\r\n{}",
            notification.len(),
            notification
        );
        self.get_process().send(&message).await
    }

    async fn text_document_did_open(
        &mut self,
        item: lsp_types::TextDocumentItem,
    ) -> Result<(), Box<dyn Error + Send + Sync>> {
        let params = DidOpenTextDocumentParams {
            text_document: item,
        };
        let notification = self
            .get_json_rpc()
            .create_notification("textDocument/didOpen", serde_json::to_value(params)?);
        let message = format!(
            "Content-Length: {}\r\n\r\n{}",
            notification.len(),
            notification
        );
        self.get_process().send(&message).await
    }

    async fn text_document_definition(
        &mut self,
        file_path: &str,
        position: Position,
    ) -> Result<GotoDefinitionResponse, Box<dyn Error + Send + Sync>> {
        debug!(
            "Requesting goto definition for {}, line {}, character {}",
            file_path, position.line, position.character
        );

        let needs_open = {
            let workspace_documents = self.get_workspace_documents();
            workspace_documents.get_did_open_configuration() == DidOpenConfiguration::Lazy
                && !workspace_documents.is_did_open_document(file_path)
        };

        // If needed, read the document text and send didOpen
        if needs_open {
            let document_text = self
                .get_workspace_documents()
                .read_text_document(&PathBuf::from(file_path), None)
                .await?;

            self.text_document_did_open(TextDocumentItem {
                uri: Url::from_file_path(file_path).unwrap(),
                language_id: detect_language_string(file_path)?,
                version: 1,
                text: document_text,
            })
            .await?;

            self.get_workspace_documents()
                .add_did_open_document(file_path);
        }

        let params = GotoDefinitionParams {
            text_document_position_params: TextDocumentPositionParams {
                text_document: TextDocumentIdentifier {
                    uri: Url::from_file_path(file_path).unwrap(),
                },
                position: position,
            },
            work_done_progress_params: WorkDoneProgressParams::default(),
            partial_result_params: PartialResultParams::default(),
        };

        let result = self
            .send_request(
                "textDocument/definition",
                Some(serde_json::to_value(params)?),
            )
            .await?;

        // If result is null, default to an empty array response instead of failing deserialization
        let goto_resp: GotoDefinitionResponse = if result.is_null() {
            GotoDefinitionResponse::Array(Vec::new())
        } else {
            serde_json::from_value(result)?
        };

        debug!("Received goto definition response");
        Ok(goto_resp)
    }

    async fn text_document_reference(
        &mut self,
        file_path: &str,
        position: Position,
    ) -> Result<Vec<Location>, Box<dyn Error + Send + Sync>> {
        // Get the configuration and check if document is opened first
        let needs_open = {
            let workspace_documents = self.get_workspace_documents();
            workspace_documents.get_did_open_configuration() == DidOpenConfiguration::Lazy
                && !workspace_documents.is_did_open_document(file_path)
        };

        // If needed, read the document text and send didOpen
        if needs_open {
            let document_text = self
                .get_workspace_documents()
                .read_text_document(&PathBuf::from(file_path), None)
                .await?;

            self.text_document_did_open(TextDocumentItem {
                uri: Url::from_file_path(file_path).unwrap(),
                language_id: detect_language_string(file_path)?,
                version: 1,
                text: document_text,
            })
            .await?;

            self.get_workspace_documents()
                .add_did_open_document(file_path);
        }

        let params = ReferenceParams {
            text_document_position: TextDocumentPositionParams {
                text_document: TextDocumentIdentifier {
                    uri: Url::from_file_path(file_path).map_err(|_| "Invalid file path")?,
                },
                position,
            },
            work_done_progress_params: WorkDoneProgressParams::default(),
            partial_result_params: PartialResultParams::default(),
            context: ReferenceContext {
                include_declaration: true,
            },
        };

        let result = self
            .send_request(
                "textDocument/references",
                Some(serde_json::to_value(params)?),
            )
            .await?;

        let references: Vec<Location> = serde_json::from_value(result)?;
        debug!("Received references response");
        Ok(references)
    }

    fn get_process(&mut self) -> &mut ProcessHandler;

    fn get_json_rpc(&mut self) -> &mut JsonRpcHandler;

    fn get_root_files(&mut self) -> Vec<String> {
        vec![".git".to_string()]
    }

    fn get_pending_requests(&mut self) -> &mut PendingRequests;

    fn get_workspace_documents(&mut self) -> &mut WorkspaceDocumentsHandler;
    /// Sets up the workspace for the language server.
    ///
    /// Some language servers require specific commands to be run before
    /// workspace-wide features are available. For example:
    /// - TypeScript Language Server needs an explicit didOpen notification for each file
    /// - Rust Analyzer needs a reloadWorkspace command
    ///
    /// # Arguments
    ///
    /// * `root_path` - The root path of the workspace
    ///
    /// # Returns
    ///
    /// A Result containing () if successful, or a boxed Error if an error occurred
    #[allow(unused)]
    async fn setup_workspace(
        &mut self,
        root_path: &str,
    ) -> Result<(), Box<dyn Error + Send + Sync>> {
        Ok(())
    }

    async fn find_workspace_folders(
        &mut self,
        root_path: String,
    ) -> Result<Vec<WorkspaceFolder>, Box<dyn Error + Send + Sync>> {
        let mut workspace_folders: Vec<WorkspaceFolder> = Vec::new();
        let include_patterns = self
            .get_root_files()
            .into_iter()
            .map(|f| format!("**/{f}"))
            .collect();
        let exclude_patterns = DEFAULT_EXCLUDE_PATTERNS
            .iter()
            .map(|&s| s.to_string())
            .collect();

        match search_directories(&Path::new(&root_path), include_patterns, exclude_patterns) {
            Ok(dirs) => {
                for dir in dirs {
                    let folder_path = Path::new(&root_path).join(&dir);
                    if let Ok(uri) = Url::from_file_path(&folder_path) {
                        workspace_folders.push(WorkspaceFolder {
                            uri,
                            name: folder_path
                                .file_name()
                                .and_then(|n| n.to_str())
                                .unwrap_or("")
                                .to_string(),
                        });
                    }
                }
            }
            Err(e) => return Err(Box::new(e)),
        }

        if workspace_folders.is_empty() {
            // Fallback: use the root_path itself as a workspace folder
            warn!("No workspace folders found. Using root path as workspace.");
            if let Ok(uri) = Url::from_file_path(&root_path) {
                workspace_folders.push(WorkspaceFolder {
                    uri,
                    name: root_path.to_string(),
                });
            }
        }

        Ok(workspace_folders.into_iter().collect())
    }
}<|MERGE_RESOLUTION|>--- conflicted
+++ resolved
@@ -125,26 +125,15 @@
                                     error!("Failed to send response to waiting request: {}", e);
                                 }
                             } else {
-                                warn!("No pending request found for id {}", id);
+                                error!(
+                                    "Failed to remove pending request {} - Message: {:?}",
+                                    id, message
+                                );
                             }
-<<<<<<< HEAD
-                        } else if let Some(method) = &message.method {
-                            // Handle notifications
-                            let key = ExpectedMessageKey {
-                                method: method.clone(),
-                                message: message
-                                    .params
-                                    .as_ref()
-                                    .and_then(|p| p.get("message"))
-                                    .and_then(|m| m.as_str())
-                                    .unwrap_or_default()
-                                    .to_string(),
-=======
                         } else if let Some(params) = message.params.clone() {
                             let message_key = ExpectedMessageKey {
                                 method: message.method.clone().unwrap(),
                                 params: params,
->>>>>>> 3b200f1e
                             };
                             if let Some(sender) = pending_requests.remove_notification(&key).await {
                                 if let Err(e) = sender.send(message) {
