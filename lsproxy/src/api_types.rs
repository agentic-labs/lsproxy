--- conflicted
+++ resolved
@@ -394,8 +394,6 @@
         SymbolKind::TYPE_PARAMETER => "type_parameter",
         _ => "unknown",
     }
-<<<<<<< HEAD
-=======
 }
 
 #[cfg(test)]
@@ -443,5 +441,4 @@
         assert_eq!(symbol.identifier_start_position.position.line, 10);
         assert_eq!(symbol.identifier_start_position.position.character, 4);
     }
->>>>>>> cc683321
 }