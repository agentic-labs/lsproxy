--- conflicted
+++ resolved
@@ -10,13 +10,8 @@
     async fn get_matches(
         &self,
         file_name: &str,
-<<<<<<< HEAD
-    ) -> Result<Vec<AstGrepRuleMatch>, Box<dyn std::error::Error>> {
-        let command_result = Command::new("sg")
-=======
     ) -> Result<Vec<AstGrepMatch>, Box<dyn std::error::Error>> {
         let command_result = Command::new("ast-grep")
->>>>>>> 3b200f1e
             .arg("scan")
             .arg("--config")
             .arg(&self.config_path)
