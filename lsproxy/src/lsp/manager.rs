--- conflicted
+++ resolved
@@ -6,15 +6,13 @@
     ClangdClient, JdtlsClient, JediClient, RustAnalyzerClient, TypeScriptLanguageClient,
 };
 use crate::utils::file_utils::{
-<<<<<<< HEAD
-    absolute_path_to_relative_path_string, search_files, uri_to_relative_path_string,
-=======
     absolute_path_to_relative_path_string, detect_language, search_files,
->>>>>>> 41ea0ea5
+    uri_to_relative_path_string,
 };
 use crate::utils::workspace_documents::{
-    WorkspaceDocuments, C_AND_CPP_FILE_PATTERNS, DEFAULT_EXCLUDE_PATTERNS, JAVA_FILE_PATTERNS,
-    PYTHON_FILE_PATTERNS, RUST_FILE_PATTERNS, TYPESCRIPT_AND_JAVASCRIPT_FILE_PATTERNS,
+    WorkspaceDocuments, C_AND_CPP_EXTENSIONS, C_AND_CPP_FILE_PATTERNS, DEFAULT_EXCLUDE_PATTERNS,
+    JAVA_EXTENSIONS, JAVA_FILE_PATTERNS, PYTHON_EXTENSIONS, PYTHON_FILE_PATTERNS, RUST_EXTENSIONS,
+    RUST_FILE_PATTERNS, TYPESCRIPT_AND_JAVASCRIPT_FILE_PATTERNS, TYPESCRIPT_EXTENSIONS,
 };
 use log::{debug, error, warn};
 use lsp_types::{GotoDefinitionResponse, Location, Position, Range};
@@ -23,7 +21,7 @@
 use std::collections::{HashMap, HashSet};
 use std::error::Error;
 use std::fmt;
-use std::path::Path;
+use std::path::{Path, PathBuf};
 use std::sync::Arc;
 use std::time::Duration;
 use tokio::sync::broadcast::{channel, Sender};
@@ -173,32 +171,6 @@
         Ok(())
     }
 
-<<<<<<< HEAD
-=======
-    #[deprecated(note = "Use definitions_in_file_ast_grep instead")]
-    pub async fn definitions_in_file(
-        &self,
-        file_path: &str,
-    ) -> Result<DocumentSymbolResponse, LspManagerError> {
-        // Check if the file_path is included in the workspace files
-        let workspace_files = self.list_files().await?;
-        if !workspace_files.iter().any(|f| f == file_path) {
-            return Err(LspManagerError::FileNotFound(file_path.to_string()));
-        }
-        let full_path = get_mount_dir().join(&file_path);
-        let full_path_str = full_path.to_str().unwrap_or_default();
-        let lsp_type = detect_language(full_path_str)?;
-        let client = self
-            .get_client(lsp_type)
-            .ok_or(LspManagerError::LspClientNotFound(lsp_type))?;
-        let mut locked_client = client.lock().await;
-        locked_client
-            .text_document_symbols(full_path_str)
-            .await
-            .map_err(|e| LspManagerError::InternalError(format!("Symbol retrieval failed: {}", e)))
-    }
-
->>>>>>> 41ea0ea5
     pub async fn definitions_in_file_ast_grep(
         &self,
         relative_file_path: &str,
@@ -619,7 +591,6 @@
         Ok(files)
     }
 
-<<<<<<< HEAD
     fn detect_language(
         &self,
         relative_file_path: &str,
@@ -644,26 +615,17 @@
         }
     }
 
-=======
->>>>>>> 41ea0ea5
     pub async fn read_source_code(
         &self,
         relative_file_path: &str,
         range: Option<Range>,
     ) -> Result<String, LspManagerError> {
-<<<<<<< HEAD
         let client = self
             .get_client(self.detect_language(relative_file_path)?)
             .ok_or(LspManagerError::LspClientNotFound(
                 self.detect_language(relative_file_path)?,
             ))?;
         let full_path = get_mount_dir().join(&relative_file_path);
-=======
-        let client = self.get_client(detect_language(file_path)?).ok_or(
-            LspManagerError::LspClientNotFound(detect_language(file_path)?),
-        )?;
-        let full_path = get_mount_dir().join(&file_path);
->>>>>>> 41ea0ea5
         let mut locked_client = client.lock().await;
         locked_client
             .get_workspace_documents()
