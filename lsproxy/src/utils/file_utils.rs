use ignore::WalkBuilder;
use log::warn;
use std::path::{Path, PathBuf};
<<<<<<< HEAD
use url::Url;

use crate::api_types::get_mount_dir;
=======
use crate::api_types::SupportedLanguages;
>>>>>>> 5c77f4a4

pub fn search_files(
    path: &std::path::Path,
    include_patterns: Vec<String>,
    exclude_patterns: Vec<String>,
) -> std::io::Result<Vec<std::path::PathBuf>> {
    let mut files = Vec::new();
    let walk = build_walk(path, exclude_patterns);

    for result in walk {
        match result {
            Ok(entry) => {
                let path = entry.path();
                if !include_patterns.iter().any(|pattern| {
                    glob::Pattern::new(pattern)
                        .map(|p| p.matches_path(&path))
                        .unwrap_or(false)
                }) {
                    continue;
                }
                if path.is_file() {
                    files.push(path.to_path_buf());
                }
            }
            Err(err) => eprintln!("Error: {}", err),
        }
    }

    Ok(files)
}

pub fn search_directories(
    root_path: &std::path::Path,
    include_patterns: Vec<String>,
    exclude_patterns: Vec<String>,
) -> std::io::Result<Vec<PathBuf>> {
    let mut dirs = Vec::new();
    let walk = build_walk(root_path, exclude_patterns);
    for result in walk {
        match result {
            Ok(entry) => {
                let path = entry.path().to_path_buf();
                if !include_patterns.iter().any(|pattern| {
                    glob::Pattern::new(pattern)
                        .map(|p| p.matches_path(&path))
                        .unwrap_or(false)
                }) {
                    continue;
                }
                if path.is_dir() {
                    dirs.push(path);
                } else {
                    dirs.push(path.parent().unwrap().to_path_buf());
                }
            }
            Err(err) => eprintln!("Error: {}", err),
        }
    }
    Ok(dirs)
}

fn build_walk(path: &Path, exclude_patterns: Vec<String>) -> ignore::Walk {
    let walk = WalkBuilder::new(path)
        .filter_entry(move |entry| {
            let path = entry.path();
            let is_excluded = exclude_patterns.iter().any(|pattern| {
                let matches = glob::Pattern::new(pattern)
                    .map(|p| p.matches_path(path))
                    .unwrap_or(false);
                matches
            });
            !is_excluded
        })
        .build();
    walk
}

pub fn uri_to_relative_path_string(uri: &Url) -> String {
    let path = uri.to_file_path().unwrap_or_else(|e| {
        warn!("Failed to convert URI to file path: {:?}", e);
        PathBuf::from(uri.path())
    });

    absolute_path_to_relative_path_string(&path)
}

pub fn absolute_path_to_relative_path_string(path: &PathBuf) -> String {
    let mount_dir = get_mount_dir();
    path.strip_prefix(mount_dir)
        .map(|p| p.to_string_lossy().into_owned())
        .unwrap_or_else(|e| {
            warn!("Failed to strip prefix: {:?}", e);
            path.to_string_lossy().into_owned()
        })
}<|MERGE_RESOLUTION|>--- conflicted
+++ resolved
@@ -1,13 +1,8 @@
 use ignore::WalkBuilder;
 use log::warn;
+use url::Url;
 use std::path::{Path, PathBuf};
-<<<<<<< HEAD
-use url::Url;
-
 use crate::api_types::get_mount_dir;
-=======
-use crate::api_types::SupportedLanguages;
->>>>>>> 5c77f4a4
 
 pub fn search_files(
     path: &std::path::Path,
