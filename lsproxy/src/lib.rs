--- conflicted
+++ resolved
@@ -4,6 +4,7 @@
     web::{get, post, resource, scope, Data},
     App, HttpServer,
 };
+use api_types::{CodeContext, ErrorResponse, FileRange, HealthResponse, Position};
 use handlers::read_source_code;
 use log::warn;
 use middleware::{validate_jwt_config, JwtMiddleware};
@@ -22,21 +23,13 @@
 mod utils;
 
 use crate::api_types::{
-<<<<<<< HEAD
     get_mount_dir, set_global_mount_dir, CallHierarchyResponse, CallLocation, CallReference,
     DefinitionResponse, FilePosition, FileSymbolsRequest, GetCallHierarchyRequest, GetDefinitionRequest,
     GetReferencesRequest, ReferencesResponse, SupportedLanguages, Symbol, SymbolResponse,
 };
-use crate::handlers::{definitions_in_file, find_definition, find_references, list_files, get_call_hierarchy};
-=======
-    get_mount_dir, set_global_mount_dir, CodeContext, DefinitionResponse, ErrorResponse,
-    FilePosition, FileRange, FileSymbolsRequest, GetDefinitionRequest, GetReferencesRequest,
-    HealthResponse, Position, ReferencesResponse, SupportedLanguages, Symbol, SymbolResponse,
-};
-use crate::handlers::{
-    definitions_in_file, find_definition, find_references, health_check, list_files,
-};
->>>>>>> 81eec33c
+
+use crate::handlers::{definitions_in_file, find_definition, find_references, list_files, get_call_hierarchy,health_check};
+
 use crate::lsp::manager::Manager;
 // use crate::utils::doc_utils::make_code_sample;
 
@@ -55,18 +48,8 @@
             url = "https://www.apache.org/licenses/LICENSE-2.0"
         )
     ),
-<<<<<<< HEAD
-    paths(
-        crate::handlers::definitions_in_file,
-        crate::handlers::find_definition,
-        crate::handlers::find_references,
-        crate::handlers::list_files,
-        crate::handlers::read_source_code,
-        crate::handlers::get_call_hierarchy,
-=======
     security(
         ("bearer_auth" = [])
->>>>>>> 81eec33c
     ),
     components(
         schemas(
@@ -85,12 +68,9 @@
             ErrorResponse,
             CodeContext,
             FileRange,
-<<<<<<< HEAD
             CallLocation,
             CallReference,
-=======
             HealthResponse,
->>>>>>> 81eec33c
         )
     ),
     paths(
@@ -100,6 +80,7 @@
         crate::handlers::health_check,
         crate::handlers::list_files,
         crate::handlers::read_source_code,
+        crate::handlers::get_call_hierarchy,
     ),
     tags(
         (name = "lsproxy-api", description = "LSP Proxy API")
@@ -233,13 +214,10 @@
                     api_scope.service(resource(path).route(get().to(list_files))),
                 ("/workspace/read-source-code", Some(Method::Post)) =>
                     api_scope.service(resource(path).route(post().to(read_source_code))),
-<<<<<<< HEAD
                 ("/symbol/call-hierarchy", Some(Method::Post)) =>
                     api_scope.service(resource(path).route(post().to(get_call_hierarchy))),
-=======
                 ("/system/health", Some(Method::Get)) =>
                     api_scope.service(resource(path).route(get().to(health_check))),
->>>>>>> 81eec33c
                 (p, m) => panic!(
                     "Invalid path configuration for {}: {:?}. Ensure the OpenAPI spec matches your handlers.", 
                     p,
