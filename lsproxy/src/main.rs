use clap::Parser;
<<<<<<< HEAD
use env_logger::Env;
use lsproxy::{initialize_app_state_with_mount_dir, run_server_with_port_and_host, write_openapi_to_file};
=======
use log::{error, info};
use lsproxy::{initialize_app_state_with_mount_dir, run_server_with_host, write_openapi_to_file};
>>>>>>> 86189ad8
use std::path::PathBuf;

/// Command line interface for LSProxy server
#[derive(Parser, Debug)]
#[command(author, version, about, long_about = None)]
struct Cli {
    /// Write OpenAPI specification to openapi.json file
    #[arg(short, long)]
    write_openapi: bool,

    /// Host address to bind the server to
    #[arg(long, default_value = "0.0.0.0")]
    host: String,

    /// Override the default mount directory path where your workspace files are located
    #[arg(long)]
    mount_dir: Option<String>,

    /// Port number to bind the server to
    #[arg(long, default_value_t = 4444)]
    port: u16,
}

#[actix_web::main]
async fn main() -> std::io::Result<()> {
<<<<<<< HEAD
    println!("Starting on port {}", cli.port);
=======
    info!("Starting...");
>>>>>>> 86189ad8

    // Set up panic handler for better error reporting
    std::panic::set_hook(Box::new(|panic_info| {
        error!("Server panicked: {:?}", panic_info);
    }));

    // Initialize tracing subscriber for better logging
    tracing_subscriber::fmt()
        .with_env_filter(tracing_subscriber::EnvFilter::try_from_default_env()
            .unwrap_or_else(|_| tracing_subscriber::EnvFilter::new("info")))
        .init();

    // Parse command line arguments
    let cli = Cli::parse();

    // Handle OpenAPI spec generation if requested
    if cli.write_openapi {
        if let Err(e) = write_openapi_to_file(&PathBuf::from("openapi.json")) {
            error!("Error: Failed to write the openapi.json to a file. Please see error for more details.");
            return Err(e);
        }
        return Ok(());
    }

    // Initialize application state with optional mount directory override
    let app_state = initialize_app_state_with_mount_dir(cli.mount_dir.as_deref())
        .await
        .map_err(|e| std::io::Error::new(std::io::ErrorKind::Other, e.to_string()))?;

    // Run the server with specified host
    run_server_with_port_and_host(app_state, cli.port, &cli.host).await
}<|MERGE_RESOLUTION|>--- conflicted
+++ resolved
@@ -1,11 +1,8 @@
 use clap::Parser;
-<<<<<<< HEAD
+
 use env_logger::Env;
 use lsproxy::{initialize_app_state_with_mount_dir, run_server_with_port_and_host, write_openapi_to_file};
-=======
 use log::{error, info};
-use lsproxy::{initialize_app_state_with_mount_dir, run_server_with_host, write_openapi_to_file};
->>>>>>> 86189ad8
 use std::path::PathBuf;
 
 /// Command line interface for LSProxy server
@@ -31,11 +28,7 @@
 
 #[actix_web::main]
 async fn main() -> std::io::Result<()> {
-<<<<<<< HEAD
-    println!("Starting on port {}", cli.port);
-=======
-    info!("Starting...");
->>>>>>> 86189ad8
+    info!("Starting on port {}", cli.port);
 
     // Set up panic handler for better error reporting
     std::panic::set_hook(Box::new(|panic_info| {
