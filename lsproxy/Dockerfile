--- conflicted
+++ resolved
@@ -69,14 +69,7 @@
 
 
 RUN cargo install ast-grep --locked
-<<<<<<< HEAD
-COPY ./src/ast_grep/rules /usr/src/.lsproxy/ast_grep_rules
-ENV RULES_DIR=/usr/src/.lsproxy/ast_grep_rules
-# Create sgconfig.yml file pointing to rules directory
-RUN echo "ruleDirs:\n  - ${RULES_DIR}" > /usr/src/sgconfig.yml
-=======
 COPY ./src/ast_grep /usr/src/ast_grep
->>>>>>> 0046b7cb
 
 # Document that the container listens on port 4444
 EXPOSE 4444
