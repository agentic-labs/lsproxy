use std::{error::Error, os::unix::fs::PermissionsExt, path::Path, process::Stdio};

use async_trait::async_trait;
use log::debug;
use lsp_types::InitializeResult;
use notify_debouncer_mini::DebouncedEvent;
use tokio::{process::Command, sync::broadcast::Receiver};

use crate::{
    lsp::{ExpectedMessageKey, JsonRpcHandler, LspClient, PendingRequests, ProcessHandler},
    utils::workspace_documents::{
        DidOpenConfiguration, WorkspaceDocumentsHandler, DEFAULT_EXCLUDE_PATTERNS,
        JAVA_FILE_PATTERNS, JAVA_ROOT_FILES,
    },
};

pub struct JdtlsClient {
    process: ProcessHandler,
    json_rpc: JsonRpcHandler,
    workspace_documents: WorkspaceDocumentsHandler,
    pending_requests: PendingRequests,
}

#[async_trait]
impl LspClient for JdtlsClient {
    fn get_process(&mut self) -> &mut ProcessHandler {
        &mut self.process
    }

    fn get_json_rpc(&mut self) -> &mut JsonRpcHandler {
        &mut self.json_rpc
    }

    fn get_root_files(&mut self) -> Vec<String> {
        JAVA_ROOT_FILES.iter().map(|&s| s.to_string()).collect()
    }

    fn get_workspace_documents(&mut self) -> &mut WorkspaceDocumentsHandler {
        &mut self.workspace_documents
    }

    fn get_pending_requests(&mut self) -> &mut PendingRequests {
        &mut self.pending_requests
    }

    async fn initialize(
        &mut self,
        root_path: String,
    ) -> Result<InitializeResult, Box<dyn Error + Send + Sync>> {
        debug!("Initializing LSP client with root path: {:?}", root_path);
        self.start_response_listener().await?;

        let params = self.get_initialize_params(root_path).await;

        let result = self
            .send_request("initialize", Some(serde_json::to_value(params)?))
            .await?;
        let init_result: InitializeResult = serde_json::from_value(result)?;
        debug!("Initialization successful: {:?}", init_result);
        self.send_initialized().await?;

        let mut notification_rx = self
            .get_pending_requests()
            .add_notification(ExpectedMessageKey {
                method: "language/status".to_string(),
                message: "ServiceReady".to_string(),
            })
            .await?;
<<<<<<< HEAD
        debug!("Java: waiting for service ready notification.This may take a minute...");
        tokio::time::timeout(std::time::Duration::from_secs(240), notification_rx.recv()).await??;
=======
        debug!("Java: waiting for service ready notification. This may take a minute...");
        tokio::time::timeout(std::time::Duration::from_secs(180), notification_rx.recv()).await??;
>>>>>>> 41ea0ea5
        Ok(init_result)
    }
}

impl JdtlsClient {
    pub async fn new(
        root_path: &str,
        watch_events_rx: Receiver<DebouncedEvent>,
    ) -> Result<Self, Box<dyn std::error::Error + Send + Sync>> {
        let workspace_dir = Path::new("/usr/src/app/jdtls_workspace");
        debug!("Creating Java process");
        let process = Command::new("java")
            .arg("-Declipse.application=org.eclipse.jdt.ls.core.id1")
            .arg("-Dosgi.bundles.defaultStartLevel=4")
            .arg("-Declipse.product=org.eclipse.jdt.ls.core.product")
            .arg("-Dlog.protocol=true")
            .arg("-Dlog.level=ALL")
            .arg("-Xmx1g")
            .arg("--add-modules=ALL-SYSTEM")
            .arg("--add-opens")
            .arg("java.base/java.util=ALL-UNNAMED")
            .arg("--add-opens")
            .arg("java.base/java.lang=ALL-UNNAMED")
            .arg("-jar")
            .arg("/opt/jdtls/plugins/org.eclipse.equinox.launcher_1.6.900.v20240613-2009.jar")
            .arg("-configuration")
            .arg("/opt/jdtls/config_linux")
            .arg("-data")
            .arg(workspace_dir)
            .stdin(Stdio::piped())
            .stdout(Stdio::piped())
<<<<<<< HEAD
            .arg("-XX:+UseG1GC")
            .arg("-XX:+UseStringDeduplication")
            .arg("-XX:+AggressiveOpts")
            .arg("-XX:+UseCompressedOops")
            .arg("-Djdt.ls.performanceTracker.enabled=true")
            .arg("-Xms1g")
=======
            .stderr(Stdio::piped())
>>>>>>> 41ea0ea5
            .spawn()
            .map_err(|e| {
                Box::<dyn std::error::Error + Send + Sync>::from(format!(
                    "Failed to spawn Java process: {}",
                    e
                ))
            })?;

        let process_handler = ProcessHandler::new(process).await.map_err(|e| {
            Box::<dyn std::error::Error + Send + Sync>::from(format!(
                "Failed to create ProcessHandler: {}",
                e
            ))
        })?;

        let workspace_documents = WorkspaceDocumentsHandler::new(
            Path::new(root_path),
            JAVA_FILE_PATTERNS.iter().map(|&s| s.to_string()).collect(),
            DEFAULT_EXCLUDE_PATTERNS
                .iter()
                .map(|&s| s.to_string())
                .collect(),
            watch_events_rx,
            DidOpenConfiguration::None,
        );

        let json_rpc_handler = JsonRpcHandler::new();

        Ok(Self {
            process: process_handler,
            json_rpc: json_rpc_handler,
            workspace_documents,
            pending_requests: PendingRequests::new(),
        })
    }
}<|MERGE_RESOLUTION|>--- conflicted
+++ resolved
@@ -1,4 +1,4 @@
-use std::{error::Error, os::unix::fs::PermissionsExt, path::Path, process::Stdio};
+use std::{error::Error, path::Path, process::Stdio};
 
 use async_trait::async_trait;
 use log::debug;
@@ -66,13 +66,8 @@
                 message: "ServiceReady".to_string(),
             })
             .await?;
-<<<<<<< HEAD
-        debug!("Java: waiting for service ready notification.This may take a minute...");
-        tokio::time::timeout(std::time::Duration::from_secs(240), notification_rx.recv()).await??;
-=======
         debug!("Java: waiting for service ready notification. This may take a minute...");
         tokio::time::timeout(std::time::Duration::from_secs(180), notification_rx.recv()).await??;
->>>>>>> 41ea0ea5
         Ok(init_result)
     }
 }
@@ -104,16 +99,13 @@
             .arg(workspace_dir)
             .stdin(Stdio::piped())
             .stdout(Stdio::piped())
-<<<<<<< HEAD
+            .stderr(Stdio::piped())
             .arg("-XX:+UseG1GC")
             .arg("-XX:+UseStringDeduplication")
             .arg("-XX:+AggressiveOpts")
             .arg("-XX:+UseCompressedOops")
             .arg("-Djdt.ls.performanceTracker.enabled=true")
             .arg("-Xms1g")
-=======
-            .stderr(Stdio::piped())
->>>>>>> 41ea0ea5
             .spawn()
             .map_err(|e| {
                 Box::<dyn std::error::Error + Send + Sync>::from(format!(
