--- conflicted
+++ resolved
@@ -1,29 +1,16 @@
 use crate::lsp::json_rpc::JsonRpc;
 use crate::lsp::process::Process;
-<<<<<<< HEAD
 use crate::lsp::{ExpectedMessageKey, JsonRpcHandler, ProcessHandler};
-use crate::utils::file_utils::search_directories;
-=======
-use crate::lsp::{ExpectedMessageKey, InnerMessage, JsonRpcHandler, ProcessHandler};
 use crate::utils::file_utils::{detect_language_string, search_directories};
->>>>>>> 41ea0ea5
 use async_trait::async_trait;
 use log::{debug, error, warn};
 use lsp_types::{
     ClientCapabilities, DidOpenTextDocumentParams, DocumentSymbolClientCapabilities,
-<<<<<<< HEAD
-    GotoDefinitionParams, GotoDefinitionResponse, InitializeParams, InitializeResult, Location,
-    PartialResultParams, Position, PublishDiagnosticsClientCapabilities, ReferenceContext,
-    ReferenceParams, TagSupport, TextDocumentClientCapabilities, TextDocumentIdentifier,
-    TextDocumentPositionParams, Url, WorkDoneProgressParams, WorkspaceFolder,
-    WorkspaceSymbolParams, WorkspaceSymbolResponse,
-=======
     DocumentSymbolParams, DocumentSymbolResponse, GotoDefinitionParams, GotoDefinitionResponse,
     InitializeParams, InitializeResult, Location, PartialResultParams, Position,
     PublishDiagnosticsClientCapabilities, ReferenceContext, ReferenceParams, TagSupport,
     TextDocumentClientCapabilities, TextDocumentIdentifier, TextDocumentItem,
     TextDocumentPositionParams, Url, WorkDoneProgressParams, WorkspaceFolder,
->>>>>>> 41ea0ea5
 };
 use std::error::Error;
 use std::path::{Path, PathBuf};
@@ -104,10 +91,12 @@
 
         let message = format!("Content-Length: {}\r\n\r\n{}", request.len(), request);
         self.get_process().send(&message).await?;
+
         let response = response_receiver
             .recv()
             .await
             .map_err(|e| format!("Failed to receive response: {}", e))?;
+
         if let Some(result) = response.result {
             Ok(result)
         } else if let Some(error) = response.error.clone() {
@@ -125,11 +114,10 @@
         let stdout_rx = Arc::clone(&self.get_process().stdout_rx);
         let pending_requests = self.get_pending_requests().clone();
         let json_rpc = self.get_json_rpc().clone();
-        
+
         tokio::spawn(async move {
             let mut receiver = stdout_rx.lock().await;
             while let Some(raw_response) = receiver.recv().await {
-                
                 match json_rpc.parse_message(&raw_response.to_string()) {
                     Ok(message) => {
                         if let Some(id) = message.id {
@@ -263,38 +251,6 @@
         Ok(goto_resp)
     }
 
-<<<<<<< HEAD
-    // TODO re-implement using textDocument/symbol
-    #[allow(unused)]
-    async fn workspace_symbols(
-        &mut self,
-        query: &str,
-    ) -> Result<WorkspaceSymbolResponse, Box<dyn Error + Send + Sync>> {
-        debug!("Requesting workspace symbols with query: {}", query);
-        let params = WorkspaceSymbolParams {
-            query: query.to_string(),
-            ..Default::default()
-        };
-        let (id, request) = self
-            .get_json_rpc()
-            .create_request("workspace/symbol", Some(serde_json::to_value(params)?));
-        let message = format!("Content-Length: {}\r\n\r\n{}", request.len(), request);
-        self.get_process().send(&message).await?;
-
-        let response = self
-            .receive_response()
-            .await?
-            .ok_or("No response received")?;
-        if let Some(result) = response.result {
-            let symbols: WorkspaceSymbolResponse = serde_json::from_value(result)?;
-            Ok(symbols)
-        } else if let Some(error) = response.error {
-            error!("Workspace symbols error: {:?}", error);
-            Err(error.into())
-        } else {
-            Err("Unexpected workspace symbols response".into())
-        }
-=======
     async fn text_document_symbols(
         &mut self,
         file_path: &str,
@@ -318,7 +274,6 @@
         let symbols: DocumentSymbolResponse = serde_json::from_value(result)?;
         debug!("Received document symbols response");
         Ok(symbols)
->>>>>>> 41ea0ea5
     }
 
     async fn text_document_reference(
